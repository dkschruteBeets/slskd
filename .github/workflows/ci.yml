name: CI
on:
  push:
    branches: [ master ]
    tags: "[0-9]+.[0-9]+.[0-9]+"
  pull_request:
    branches: [ master ]
  workflow_dispatch:

env:
<<<<<<< HEAD
  DOTNET_VERSION: '6.0.0'
=======
  DOTNET_VERSION: '6.0.100'
>>>>>>> 9997ee3f

jobs:
  build:
    name: Build and Test
    runs-on: ubuntu-latest
    steps:
      - name: Checkout
        uses: actions/checkout@v2
        with:
          fetch-depth: 0

      - name: Set Up .NET
        uses: actions/setup-dotnet@v1
        with:
          dotnet-version: ${{ env.DOTNET_VERSION }}

      - name: Set Environment Variables
        run: |
          echo "VERSION=$(git describe --tags --abbrev=0).$([[ $GITHUB_REF = refs/tags/* ]] && echo 0 || echo 65534)-$(git rev-parse --short HEAD)" >> $GITHUB_ENV

      - name: Web
        run: ./bin/build --web-only

      - name: Dotnet
        run: ./bin/build --dotnet-only --version ${{ env.VERSION }}

      - name: Upload Static Web Content
        if: github.ref == 'refs/heads/master' || startsWith(github.ref, 'refs/tags/')
        uses: actions/upload-artifact@v2
        with:
          name: web-${{ env.VERSION }}
          path: src/web/build
  
  publish:
    name: Publish
    runs-on: ubuntu-latest
    needs: build
    if: github.ref == 'refs/heads/master' || startsWith(github.ref, 'refs/tags/')
    strategy:
      matrix:
        runtime: ["win-x64", "linux-x64", "linux-arm", "linux-arm64", "osx-x64"]
    steps:
      - name: Checkout
        uses: actions/checkout@v2
        with:
          fetch-depth: 0

      - name: Set Up .NET
        uses: actions/setup-dotnet@v1
        with:
          dotnet-version: ${{ env.DOTNET_VERSION }}

      - name: Set Environment Variables
        run: |
          echo "VERSION=$(git describe --tags --abbrev=0).$([[ $GITHUB_REF = refs/tags/* ]] && echo 0 || echo 65534)-$(git rev-parse --short HEAD)" >> $GITHUB_ENV

      - name: Download Static Web Content
        uses: actions/download-artifact@v2
        with:
          name: web-${{ env.VERSION }}
          path: src/slskd/wwwroot

      - name: Build ${{ matrix.runtime }}
        run: bin/publish --no-prebuild --runtime ${{ matrix.runtime }} --version ${{ env.VERSION }}

      - name: Upload Binaries
        uses: actions/upload-artifact@v2
        with:
          name: slskd-${{ env.VERSION }}-${{ matrix.runtime }}
          path: dist/${{ matrix.runtime }}
  
  docker:
    name: Build Docker Image
    runs-on: ubuntu-latest
    needs: build
    if: github.ref == 'refs/heads/master' || startsWith(github.ref, 'refs/tags/')
    steps:
      - name: Checkout
        uses: actions/checkout@v2
        with:
          fetch-depth: 0

      - name: Set Environment Variables
        run: |
          echo "TAG=$(git describe --tags --abbrev=0)" >> $GITHUB_ENV
          echo "VERSION=$(git describe --tags --abbrev=0).$([[ $GITHUB_REF = refs/tags/* ]] && echo 0 || echo 65534)-$(git rev-parse --short HEAD)" >> $GITHUB_ENV
          echo "REVISION=$(git rev-parse --short HEAD)" >> $GITHUB_ENV
          echo "BUILD_DATE=$(date --iso-8601=s)" >> $GITHUB_ENV

      - name: Set up QEMU
        uses: docker/setup-qemu-action@v1

      - name: Set up Docker Buildx
        uses: docker/setup-buildx-action@v1

      - name: Cache Docker layers
        uses: actions/cache@v2
        with:
          path: /tmp/.buildx-cache
          key: ${{ runner.os }}-buildx-${{ github.sha }}
          restore-keys: |
            ${{ runner.os }}-buildx-

      - name: Login to DockerHub
        uses: docker/login-action@v1 
        with:
          username: ${{ secrets.DOCKERHUB_USERNAME }}
          password: ${{ secrets.DOCKERHUB_PASSWORD }}

      - name: Login to GitHub Container Registry
        uses: docker/login-action@v1
        with:
          registry: ghcr.io
          username: ${{ secrets.GHCR_USERNAME }}
          password: ${{ secrets.GHCR_PAT }}

      - name: Build and push Canary
        if: "!startsWith(github.ref, 'refs/tags/')"
        uses: docker/build-push-action@v2
        with:
          platforms: linux/amd64,linux/arm64,linux/arm/v7
          push: true
          build-args: |
            TAG=${{ env.TAG }}
            VERSION=${{ env.VERSION }}
            REVISION=${{ env.REVISION }}
            BUILD_DATE=${{ env.BUILD_DATE }}
          tags: |
            slskd/slskd:${{ env.VERSION }}
            slskd/slskd:canary
            ghcr.io/slskd/slskd:${{ env.VERSION }}
            ghcr.io/slskd/slskd:canary
          cache-from: type=local,src=/tmp/.buildx-cache
          cache-to: type=local,dest=/tmp/.buildx-cache

      - name: Build and push Release
        if: startsWith(github.ref, 'refs/tags/')
        uses: docker/build-push-action@v2
        with:
          platforms: linux/amd64,linux/arm64,linux/arm/v7
          push: true
          build-args: |
            VERSION=${{ env.VERSION }}
          tags: |
            slskd/slskd:${{ env.VERSION }}
            slskd/slskd:${{ env.TAG }}
            slskd/slskd:canary
            slskd/slskd:latest
            ghcr.io/slskd/slskd:${{ env.VERSION }}
            ghcr.io/slskd/slskd:${{ env.TAG }}
            ghcr.io/slskd/slskd:canary
            ghcr.io/slskd/slskd:latest
          cache-from: type=local,src=/tmp/.buildx-cache
          cache-to: type=local,dest=/tmp/.buildx-cache

  release:
    name: Create Release
    runs-on: ubuntu-latest
    needs: [publish, docker]
    if: startsWith(github.ref, 'refs/tags/')
    steps:
      - name: Checkout
        uses: actions/checkout@v2
        with:
          fetch-depth: 0
      - name: Set Environment Variables
        run: |
          echo "TAG=$(git describe --tags --abbrev=0)" >> $GITHUB_ENV
          echo "VERSION=$(git describe --tags --abbrev=0).$([[ $GITHUB_REF = refs/tags/* ]] && echo 0 || echo 65534)-$(git rev-parse --short HEAD)" >> $GITHUB_ENV

      - name: Download win-x64 Binaries
        uses: actions/download-artifact@v2
        with:
          name: slskd-${{ env.VERSION }}-win-x64
          path: dist/win-x64
      - name: Zip win-x64 Binaries
        run: |
          cd dist/win-x64
          zip -r ../../slskd-${{ env.TAG }}-win-x64.zip .

      - name: Download linux-x64 Binaries
        uses: actions/download-artifact@v2
        with:
          name: slskd-${{ env.VERSION }}-linux-x64
          path: dist/linux-x64
      - name: Zip linux-x64 Binaries
        run: |
          cd dist/linux-x64
          chmod +x slskd
          zip -r ../../slskd-${{ env.TAG }}-linux-x64.zip .

      - name: Download linux-arm Binaries
        uses: actions/download-artifact@v2
        with:
          name: slskd-${{ env.VERSION }}-linux-arm
          path: dist/linux-arm
      - name: Zip linux-arm Binaries
        run: |
          cd dist/linux-arm
          chmod +x slskd
          zip -r ../../slskd-${{ env.TAG }}-linux-arm.zip .

      - name: Download linux-arm64 Binaries
        uses: actions/download-artifact@v2
        with:
          name: slskd-${{ env.VERSION }}-linux-arm64
          path: dist/linux-arm64
      - name: Zip linux-arm64 Binaries
        run: |
          cd dist/linux-arm64
          chmod +x slskd
          zip -r ../../slskd-${{ env.TAG }}-linux-arm64.zip .

      - name: Download osx-x64 Binaries
        uses: actions/download-artifact@v2
        with:
          name: slskd-${{ env.VERSION }}-osx-x64
          path: dist/osx-x64
      - name: Zip osx-x64 Binaries
        run: |
          cd dist/osx-x64
          chmod +x slskd
          zip -r ../../slskd-${{ env.TAG }}-osx-x64.zip .

      - name: Create Release
        uses: softprops/action-gh-release@v1
        if: startsWith(github.ref, 'refs/tags/')
        with:
          files: |
            slskd-${{ env.TAG }}-win-x64.zip
            slskd-${{ env.TAG }}-linux-x64.zip
            slskd-${{ env.TAG }}-linux-arm.zip
            slskd-${{ env.TAG }}-linux-arm64.zip
            slskd-${{ env.TAG }}-osx-x64.zip
        env:
          GITHUB_TOKEN: ${{ secrets.GITHUB_TOKEN }}<|MERGE_RESOLUTION|>--- conflicted
+++ resolved
@@ -8,11 +8,7 @@
   workflow_dispatch:
 
 env:
-<<<<<<< HEAD
-  DOTNET_VERSION: '6.0.0'
-=======
   DOTNET_VERSION: '6.0.100'
->>>>>>> 9997ee3f
 
 jobs:
   build:
