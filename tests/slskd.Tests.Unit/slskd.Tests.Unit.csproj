﻿<Project Sdk="Microsoft.NET.Sdk">

  <PropertyGroup>
    <TargetFramework>net6.0</TargetFramework>

    <IsPackable>false</IsPackable>
  </PropertyGroup>

  <ItemGroup>
<<<<<<< HEAD
    <PackageReference Include="AutoFixture.Xunit2" Version="4.17.0" />
    <PackageReference Include="Microsoft.NET.Test.Sdk" Version="16.7.1" />
    <PackageReference Include="Moq" Version="4.16.1" />
    <PackageReference Include="xunit" Version="2.4.1" />
    <PackageReference Include="xunit.runner.visualstudio" Version="2.4.3">
=======
    <PackageReference Include="coverlet.msbuild" Version="3.1.2">
>>>>>>> b6ca84cf
      <IncludeAssets>runtime; build; native; contentfiles; analyzers; buildtransitive</IncludeAssets>
      <PrivateAssets>all</PrivateAssets>
    </PackageReference>
    <PackageReference Include="Microsoft.NET.Test.Sdk" Version="16.7.1" />
    <PackageReference Include="xunit" Version="2.4.1" />
    <PackageReference Include="xunit.runner.visualstudio" Version="2.4.3">
      <IncludeAssets>runtime; build; native; contentfiles; analyzers; buildtransitive</IncludeAssets>
      <PrivateAssets>all</PrivateAssets>
    </PackageReference>
  </ItemGroup>

  <ItemGroup>
    <ProjectReference Include="..\..\src\slskd\slskd.csproj" />
  </ItemGroup>

</Project>
<|MERGE_RESOLUTION|>--- conflicted
+++ resolved
@@ -1,34 +1,25 @@
-﻿<Project Sdk="Microsoft.NET.Sdk">
-
-  <PropertyGroup>
-    <TargetFramework>net6.0</TargetFramework>
-
-    <IsPackable>false</IsPackable>
-  </PropertyGroup>
-
-  <ItemGroup>
-<<<<<<< HEAD
-    <PackageReference Include="AutoFixture.Xunit2" Version="4.17.0" />
-    <PackageReference Include="Microsoft.NET.Test.Sdk" Version="16.7.1" />
-    <PackageReference Include="Moq" Version="4.16.1" />
-    <PackageReference Include="xunit" Version="2.4.1" />
-    <PackageReference Include="xunit.runner.visualstudio" Version="2.4.3">
-=======
-    <PackageReference Include="coverlet.msbuild" Version="3.1.2">
->>>>>>> b6ca84cf
-      <IncludeAssets>runtime; build; native; contentfiles; analyzers; buildtransitive</IncludeAssets>
-      <PrivateAssets>all</PrivateAssets>
-    </PackageReference>
-    <PackageReference Include="Microsoft.NET.Test.Sdk" Version="16.7.1" />
-    <PackageReference Include="xunit" Version="2.4.1" />
-    <PackageReference Include="xunit.runner.visualstudio" Version="2.4.3">
-      <IncludeAssets>runtime; build; native; contentfiles; analyzers; buildtransitive</IncludeAssets>
-      <PrivateAssets>all</PrivateAssets>
-    </PackageReference>
-  </ItemGroup>
-
-  <ItemGroup>
-    <ProjectReference Include="..\..\src\slskd\slskd.csproj" />
-  </ItemGroup>
-
-</Project>
+﻿<Project Sdk="Microsoft.NET.Sdk">
+
+  <PropertyGroup>
+    <TargetFramework>net6.0</TargetFramework>
+
+    <IsPackable>false</IsPackable>
+  </PropertyGroup>
+
+  <ItemGroup>
+    <PackageReference Include="AutoFixture.Xunit2" Version="4.17.0" />
+    <PackageReference Include="Microsoft.NET.Test.Sdk" Version="16.7.1" />
+    <PackageReference Include="Moq" Version="4.16.1" />
+    <PackageReference Include="xunit" Version="2.4.1" />
+    <PackageReference Include="xunit.runner.visualstudio" Version="2.4.3">
+    <PackageReference Include="coverlet.msbuild" Version="3.1.2">
+      <IncludeAssets>runtime; build; native; contentfiles; analyzers; buildtransitive</IncludeAssets>
+      <PrivateAssets>all</PrivateAssets>
+    </PackageReference>
+  </ItemGroup>
+
+  <ItemGroup>
+    <ProjectReference Include="..\..\src\slskd\slskd.csproj" />
+  </ItemGroup>
+
+</Project>