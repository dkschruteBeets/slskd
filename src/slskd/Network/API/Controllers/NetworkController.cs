--- conflicted
+++ resolved
@@ -66,33 +66,13 @@
                 return BadRequest("Token is not a valid Guid");
             }
 
-<<<<<<< HEAD
-            string credential = default;
-            Stream stream = default;
-            string filename = default;
-=======
             // todo: make sure agent is registered and return unauthorized if not
->>>>>>> 5211113d
 
             if (!HttpContext.Request.HasFormContentType
                 || !MediaTypeHeaderValue.TryParse(HttpContext.Request.ContentType, out var mediaTypeHeader)
                 || string.IsNullOrEmpty(mediaTypeHeader.Boundary.Value))
             {
-<<<<<<< HEAD
-                var boundary = MultipartRequestHelper.GetBoundary(MediaTypeHeaderValue.Parse(Request.ContentType));
-                var reader = new MultipartReader(boundary, Request.Body);
-
-                var credentialSection = await reader.ReadNextSectionAsync();
-                using var sr = new StreamReader(credentialSection.Body);
-                credential = sr.ReadToEnd();
-
-                var fileSection = await reader.ReadNextSectionAsync();
-                ContentDispositionHeaderValue.TryParse(fileSection.ContentDisposition, out var contentDisposition);
-                filename = contentDisposition.FileName.Value;
-                stream = fileSection.Body;
-=======
                 return new UnsupportedMediaTypeResult();
->>>>>>> 5211113d
             }
 
             Log.Debug("Handling file upload for token {Token} from a caller claiming to be agent {Agent}", token, agentName);
@@ -140,33 +120,10 @@
                 Log.Information("File upload of {Filename} ({Token}) from agent {Agent} complete", filename, token, agentName);
                 return Ok();
             }
-<<<<<<< HEAD
-
-            if (!Network.TryValidateFileUploadCredential(token: guid, agentName, filename, credential))
-=======
             finally
->>>>>>> 5211113d
             {
                 stream?.Dispose();
             }
-<<<<<<< HEAD
-
-            Console.WriteLine($"credential: {credential}, filename: {filename}, stream pos {stream.Position} len {stream.Length}");
-
-            Console.WriteLine("Opening request stream...");
-
-            Console.WriteLine("Stream open. calling handler...");
-
-            // pass the stream back to the network service, which will in turn pass it to the
-            // upload service, and use it to feed data into the remote upload. await this call,
-            // it will complete when the upload is complete.
-            await Network.HandleGetFileStreamResponse(agentName, filename, id: guid, stream);
-
-            stream.Dispose();
-            Console.WriteLine("Upload complete");
-            return Ok();
-=======
->>>>>>> 5211113d
         }
 
         //[DisableFormValueModelBinding]
